import re

<<<<<<< HEAD
from . import consts, fields, models
=======
from . import fields, models
>>>>>>> 005b176d

#
# This file describes the data model of the Italian Fattura Elettronica.
#
# Models and fields are inspired from Django's ORM.
#
# XML tag names are built automatically from the field names, and can be
# specified explicitly with the xmltag argument.
#
# Models can be used as fields using `fields.ModelField`. Specifying a Model
# class as a field, automatically wraps it in a `ModelField`.
#


NS = "http://ivaservizi.agenziaentrate.gov.it/docs/xsd/fatture/v1.2"
NS10 = "http://ivaservizi.agenziaentrate.gov.it/docs/xsd/fatture/v1.0"
NS_SIG = "http://www.w3.org/2000/09/xmldsig#"


class FullNameMixin:
    """
    Helper for classes that have the nome+cognome/denominazione way of naming.

    Validate that nome+cognome and denominazione are mutually exclusive, and
    provide a full_name property that returns whichever is set.
    """

    @property
    def full_name(self):
        """
        Return denominazione or "{nome} {cognome}", whichever is set.

        If none are set, return None
        """
        if self.denominazione is not None:
            return self.denominazione
        elif self.nome is not None and self.cognome is not None:
            return self.nome + " " + self.cognome
        else:
            return None

    def validate_model(self, validation):
        super().validate_model(validation)
        if self.denominazione is None:
            if self.nome is None and self.cognome is None:
                validation.add_error(
                        (self._meta["nome"], self._meta["cognome"], self._meta["denominazione"]),
                        "nome and cognome, or denominazione, must be set")
            elif self.nome is None:
                validation.add_error(
                        self._meta["nome"],
                        "nome and cognome must both be set if denominazione is empty")
            elif self.cognome is None:
                validation.add_error(
                        self._meta["cognome"],
                        "nome and cognome must both be set if denominazione is empty")
        else:
            should_not_be_set = []
            if self.nome is not None:
                should_not_be_set.append(self._meta["nome"])
            if self.cognome is not None:
                should_not_be_set.append(self._meta["cognome"])
            if should_not_be_set:
                validation.add_error(
                        should_not_be_set,
                        "{} must not be set if denominazione is not empty".format(
                            " and ".join(x.name for x in should_not_be_set)))


class IdFiscale(models.Model):
    id_paese = fields.StringField(length=2)
    id_codice = fields.StringField(max_length=28)


class IdTrasmittente(IdFiscale):
    pass


class IdFiscaleIVA(IdFiscale):
    pass


class ContattiTrasmittente(models.Model):
    telefono = fields.StringField(min_length=5, max_length=12, null=True)
    email = fields.StringField(min_length=7, max_length=256, null=True)


class DatiTrasmissione(models.Model):
    id_trasmittente = IdTrasmittente
    progressivo_invio = fields.ProgressivoInvioField()
    formato_trasmissione = fields.StringField(length=5, choices=("FPR12", "FPA12"))
    codice_destinatario = fields.StringField(null=True, min_length=6, max_length=7, default="0000000")
    contatti_trasmittente = fields.ModelField(ContattiTrasmittente, null=True)
    pec_destinatario = fields.StringField(null=True, min_length=8, max_length=256, xmltag="PECDestinatario")

    def validate_model(self, validation):
        super().validate_model(validation)
        if self.codice_destinatario is None and self.pec_destinatario is None:
            validation.add_error(
                    (self._meta["codice_destinatario"], self._meta["pec_destinatario"]),
                    "one of codice_destinatario or pec_destinatario must be set")

        # Se la fattura deve essere recapitata ad un soggetto che intende
        # ricevere le fatture elettroniche attraverso il canale PEC, il campo
        # deve essere valorizzato con sette zeri (“0000000”) e deve essere
        # valorizzato il campo PECDestinatario

        if self.pec_destinatario is None and self.codice_destinatario == "0000000":
            validation.add_error(
                    (self._meta["codice_destinatario"], self._meta["pec_destinatario"]),
                    "pec_destinatario has no value while codice_destinatario has value 0000000",
                    code="00426")

        if (self.pec_destinatario is not None and self.codice_destinatario is
                not None and self.codice_destinatario != "0000000"):
            validation.add_error(
                    (self._meta["codice_destinatario"], self._meta["pec_destinatario"]),
                    "pec_destinatario has value while codice_destinatario has value 0000000",
                    code="00426")

        if self.formato_trasmissione == "FPA12" and len(self.codice_destinatario) == 7:
            validation.add_error(
                    self._meta["codice_destinatario"],
                    "codice_destinatario has 7 characters on a Fattura PA",
                    code="00427")

        if self.formato_trasmissione == "FPR12" and len(self.codice_destinatario) == 6:
            validation.add_error(
                    self._meta["codice_destinatario"],
                    "codice_destinatario has 6 characters on a Fattura Privati",
                    code="00427")


class Anagrafica(FullNameMixin, models.Model):
    denominazione = fields.StringField(max_length=80, null=True)
    nome = fields.StringField(max_length=60, null=True)
    cognome = fields.StringField(max_length=60, null=True)
    titolo = fields.StringField(min_length=2, max_length=10, null=True)
    cod_eori = fields.StringField(xmltag="CodEORI", min_length=13, max_length=17, null=True)


class DatiAnagraficiCedentePrestatore(models.Model):
    __xmltag__ = "DatiAnagrafici"
    id_fiscale_iva = IdFiscaleIVA
    codice_fiscale = fields.StringField(min_length=11, max_length=16, null=True)
    anagrafica = Anagrafica
    albo_professionale = fields.StringField(max_length=60, null=True)
    provincia_albo = fields.StringField(length=2, null=True)
    numero_iscrizione_albo = fields.StringField(max_length=60, null=True)
    data_iscrizione_albo = fields.DateField(null=True)
    regime_fiscale = fields.StringField(
            length=4, choices=("RF01", "RF02", "RF04", "RF05", "RF06", "RF07",
                               "RF08", "RF09", "RF10", "RF11", "RF12", "RF13",
                               "RF14", "RF15", "RF16", "RF17", "RF18", "RF19"))


class IndirizzoType(models.Model):
    indirizzo = fields.StringField(max_length=60)
    numero_civico = fields.StringField(max_length=8, null=True)
    cap = fields.StringField(xmltag="CAP", length=5)
    comune = fields.StringField(max_length=60)
    provincia = fields.StringField(length=2, null=True)
    nazione = fields.StringField(length=2)


class Sede(IndirizzoType):
    pass


class IscrizioneREA(models.Model):
    ufficio = fields.StringField(length=2)
    numero_rea = fields.StringField(xmltag="NumeroREA", max_length=20)
    capitale_sociale = fields.StringField(min_length=4, max_length=15, null=True)
    socio_unico = fields.StringField(length=2, choices=("SU", "SM"), null=True)
    stato_liquidazione = fields.StringField(length=2, choices=("LS", "LN"))


class Contatti(models.Model):
    telefono = fields.StringField(min_length=5, max_length=12, null=True)
    fax = fields.StringField(min_length=5, max_length=12, null=True)
    email = fields.StringField(min_length=7, max_length=256, null=True)


class StabileOrganizzazione(IndirizzoType):
    pass


class CedentePrestatore(models.Model):
    dati_anagrafici = DatiAnagraficiCedentePrestatore
    sede = Sede
    stabile_organizzazione = fields.ModelField(StabileOrganizzazione, null=True)
    iscrizione_rea = fields.ModelField(IscrizioneREA, null=True)
    contatti = fields.ModelField(Contatti, null=True)
    riferimento_amministrazione = fields.StringField(max_length=20, null=True)


class DatiAnagraficiCessionarioCommittente(models.Model):
    __xmltag__ = "DatiAnagrafici"
    id_fiscale_iva = fields.ModelField(IdFiscaleIVA, null=True)
    codice_fiscale = fields.StringField(min_length=11, max_length=16, null=True)
    anagrafica = Anagrafica

    def validate_model(self, validation):
        super().validate_model(validation)
        if self.id_fiscale_iva is None and self.codice_fiscale is None:
            validation.add_error(
                    (self._meta["id_fiscale_iva"], self._meta["codice_fiscale"]),
                    "at least one of id_fiscale_iva and codice_fiscale needs to have a value",
                    code="00417")


class RappresentanteFiscale(FullNameMixin, models.Model):
    id_fiscale_iva = fields.ModelField(IdFiscaleIVA, null=True)
    denominazione = fields.StringField(max_length=80, null=True)
    nome = fields.StringField(max_length=60, null=True)
    cognome = fields.StringField(max_length=60, null=True)


class CessionarioCommittente(models.Model):
    dati_anagrafici = DatiAnagraficiCessionarioCommittente
    sede = Sede
    stabile_organizzazione = fields.ModelField(StabileOrganizzazione, null=True)
    rappresentante_fiscale = fields.ModelField(RappresentanteFiscale, null=True)


class DatiAnagraficiRappresentante(models.Model):
    __xmltag__ = "DatiAnagrafici"
    id_fiscale_iva = IdFiscaleIVA
    codice_fiscale = fields.StringField(min_length=11, max_length=16, null=True)
    anagrafica = Anagrafica


class RappresentanteFiscaleCedentePrestatore(models.Model):
    __xmltag__ = "RappresentanteFiscale"
    dati_anagrafici = DatiAnagraficiRappresentante


class DatiAnagraficiTerzoIntermediario(models.Model):
    __xmltag__ = "DatiAnagrafici"
    id_fiscale_iva = IdFiscaleIVA
    codice_fiscale = fields.StringField(min_length=11, max_length=16, null=True)
    anagrafica = Anagrafica


class TerzoIntermediarioOSoggettoEmittente(models.Model):
    dati_anagrafici = DatiAnagraficiTerzoIntermediario


class FatturaElettronicaHeader(models.Model):
    dati_trasmissione = DatiTrasmissione
    cedente_prestatore = CedentePrestatore
    rappresentante_fiscale = models.ModelField(RappresentanteFiscaleCedentePrestatore, null=True)
    cessionario_committente = CessionarioCommittente
    terzo_intermediario_o_soggetto_emittente = models.ModelField(TerzoIntermediarioOSoggettoEmittente, null=True)
    soggetto_emittente = fields.StringField(length=2, choices=("CC", "TZ"), null=True)


class DatiRitenuta(models.Model):
    tipo_ritenuta = fields.StringField(length=4, choices=("RT01", "RT02"))
    importo_ritenuta = fields.DecimalField(max_length=15)
    aliquota_ritenuta = fields.DecimalField(max_length=6)
    causale_pagamento = fields.StringField(max_length=2)


class DatiBollo(models.Model):
    bollo_virtuale = fields.StringField(length=2, choices=("SI",))
    importo_bollo = fields.DecimalField(max_length=15)


class DatiCassaPrevidenziale(models.Model):
    tipo_cassa = fields.StringField(length=4, choices=["TC{:02d}".format(i) for i in range(1, 23)])
    al_cassa = fields.DecimalField(max_length=6)
    importo_contributo_cassa = fields.DecimalField(max_length=15)
    imponibile_cassa = fields.DecimalField(max_length=15)
    aliquota_iva = fields.DecimalField(max_length=6, xmltag="AliquotaIVA")
    ritenuta = fields.StringField(length=2, choices=("SI",), null=True)
    natura = fields.StringField(length=2, choices=consts.NATURA_IVA, null=True)
    riferimento_amministrazione = fields.StringField(max_length=20, null=True)

    def validate_model(self, validation):
        super().validate_model(validation)
        if self.aliquota_iva == 0 and self.natura is None:
            validation.add_error(
                self._meta["natura"], "field is empty while aliquota_iva is zero", code="00413")
        if self.aliquota_iva != 0 and self.natura is not None:
            validation.add_error(
                self._meta["natura"], "field has value while aliquota_iva is not zero", code="00414")


class ScontoMaggiorazione(models.Model):
    tipo = fields.StringField(length=2, choices=("SC", "MG"))
    percentuale = fields.DecimalField(max_length=6, null=True)
    importo = fields.DecimalField(max_length=15, null=True)


class DatiGeneraliDocumento(models.Model):
    tipo_documento = fields.StringField(length=4, choices=consts.TIPO_DOCUMENTO)
    divisa = fields.StringField()
    data = fields.DateField()
    numero = fields.StringField(max_length=20)
    dati_ritenuta = fields.ModelField(DatiRitenuta, null=True)
    dati_bollo = fields.ModelField(DatiBollo, null=True)
    dati_cassa_previdenziale = fields.ModelListField(DatiCassaPrevidenziale, null=True)
    sconto_maggiorazione = fields.ModelListField(ScontoMaggiorazione, null=True)
    importo_totale_documento = fields.DecimalField(max_length=15, null=True)
    arrotondamento = fields.DecimalField(max_length=15, null=True)
    causale = fields.ListField(fields.StringField(max_length=200), null=True)
    art73 = fields.StringField(length=2, choices=("SI",), null=True, xmltag="Art73")

    def validate_model(self, validation):
        super().validate_model(validation)

        has_dati_cassa_previdenziale_ritenuta = False
        for dcp in self.dati_cassa_previdenziale:
            if dcp.ritenuta == "SI":
                has_dati_cassa_previdenziale_ritenuta = True
                break

        if has_dati_cassa_previdenziale_ritenuta and not self.dati_ritenuta.has_value():
            validation.add_error(
                self._meta["ritenuta"], "field empty when dati_cassa_previdenziale.ritenuta is SI", code="00415")

        if self.numero is None or not re.search(r"\d", self.numero):
            validation.add_error(
                self._meta["numero"], "numero must contain at least one number", code="00425")


class AltriDatiGestionali(models.Model):
    tipo_dato = fields.StringField(max_length=10)
    riferimento_testo = fields.StringField(max_length=60, null=True)
    riferimento_numero = fields.DecimalField(max_length=21, null=True)
    riferimento_data = fields.DateField(null=True)


class CodiceArticolo(models.Model):
    codice_tipo = fields.StringField(max_length=35)
    codice_valore = fields.StringField(max_length=35)


class DettaglioLinee(models.Model):
    numero_linea = fields.IntegerField(max_length=4)
    tipo_cessione_prestazione = fields.StringField(length=2, choices=("SC", "PR", "AB", "AC"), null=True)
    codice_articolo = fields.ModelListField(CodiceArticolo, null=True)
    descrizione = fields.StringField(max_length=1000)
    quantita = fields.DecimalField(max_length=21, decimals=2, null=True)
    unita_misura = fields.StringField(max_length=10, null=True)
    data_inizio_periodo = fields.DateField(null=True)
    data_fine_periodo = fields.DateField(null=True)
    prezzo_unitario = fields.DecimalField(max_length=21)
    sconto_maggiorazione = fields.ModelListField(ScontoMaggiorazione, null=True)
    prezzo_totale = fields.DecimalField(max_length=21)
    aliquota_iva = fields.DecimalField(xmltag="AliquotaIVA", max_length=6)
    ritenuta = fields.StringField(length=2, choices=("SI",), null=True)
    natura = fields.StringField(length=2, null=True, choices=consts.NATURA_IVA)
    riferimento_amministrazione = fields.StringField(max_length=20, null=True)
    altri_dati_gestionali = fields.ModelListField(AltriDatiGestionali, null=True)

    def validate_model(self, validation):
        super().validate_model(validation)
        if self.quantita is None and self.unita_misura is not None:
            validation.add_error(self._meta["quantita"], "field must be present when unita_misura is set")
        if self.quantita is not None and self.unita_misura is None:
            validation.add_error(self._meta["unita_misura"], "field must be present when quantita is set")
        if self.aliquota_iva == 0 and self.natura is None:
            validation.add_error(
                self._meta["natura"], "natura non presente a fronte di aliquota_iva pari a zero", code="00400")
        if self.aliquota_iva != 0 and self.natura is not None:
            validation.add_error(
                self._meta["natura"], "natura presente a fronte di aliquota_iva diversa da zero", code="00401")


class DatiRiepilogo(models.Model):
    aliquota_iva = fields.DecimalField(xmltag="AliquotaIVA", max_length=6)
    natura = fields.StringField(length=2, null=True, choices=consts.NATURA_IVA)
    spese_accessorie = fields.DecimalField(max_length=15, null=True)
    arrotondamento = fields.DecimalField(max_length=21, null=True)
    # FIXME: Su questo valore il sistema effettua un controllo per verificare
    # la correttezza del calcolo; per i dettagli sull’algoritmo di calcolo si
    # rimanda al file Elenco controlli versione 1.4 presente sul sito
    # www.fatturapa.gov.it.
    imponibile_importo = fields.DecimalField(max_length=15)
    imposta = fields.DecimalField(max_length=15)
    esigibilita_iva = fields.StringField(xmltag="EsigibilitaIVA", length=1, choices=("I", "D", "S"), null=True)
    riferimento_normativo = fields.StringField(max_length=100, null=True)

    def validate_model(self, validation):
        super().validate_model(validation)
        if self.aliquota_iva == 0 and self.natura is None:
            validation.add_error(
                self._meta["natura"], "field is empty while aliquota_iva is zero", code="00429")
        if self.aliquota_iva != 0 and self.natura is not None:
            validation.add_error(
                self._meta["natura"], "field has value while aliquota_iva is not zero", code="00430")


class DatiBeniServizi(models.Model):
    dettaglio_linee = fields.ModelListField(DettaglioLinee)
    dati_riepilogo = fields.ModelListField(DatiRiepilogo)

    def add_dettaglio_linee(self, **kw):
        """
        Convenience method to add entries to dettaglio_linee, autocomputing
        numero_linea and prezzo_totale when missing.

        prezzo_totale is just computed as prezzo_unitario * quantita.

        For anything more complicated, you need to compute prezzo_totale
        yourself add pass it explicitly, or better, extend this function and
        submit a pull request.
        """
        kw.setdefault("numero_linea", len(self.dettaglio_linee) + 1)
        self.dettaglio_linee.append(DettaglioLinee(**kw))

        # Compute prezzo_totale where not set
        for d in self.dettaglio_linee:
            if d.prezzo_totale is not None:
                continue
            if d.quantita is None:
                d.prezzo_totale = d.prezzo_unitario
            else:
                d.prezzo_totale = d.prezzo_unitario * d.quantita

    def build_dati_riepilogo(self):
        """
        Convenience method to compute dati_riepilogo. It replaces existing
        values in dati_riepilogo.

        It only groups dettaglio_linee by aliquota, sums prezzo_totale to
        compute imponibile, and applies IVA.

        For anything more complicated, you need to compute dati_riepilogo
        yourself, or better, extend this function and submit a pull request.
        """
        from collections import defaultdict

        # Group by aliquota
        by_aliquota = defaultdict(list)
        for linea in self.dettaglio_linee:
            by_aliquota[linea.aliquota_iva].append(linea)

        self.dati_riepilogo = []
        for aliquota, linee in sorted(by_aliquota.items()):
            imponibile = sum(linea.prezzo_totale for linea in linee)
            imposta = imponibile * aliquota / 100
            self.dati_riepilogo.append(
                    DatiRiepilogo(
                        aliquota_iva=aliquota, imponibile_importo=imponibile,
                        imposta=imposta, esigibilita_iva="I"))


class DatiDocumentiCorrelati(models.Model):
    riferimento_numero_linea = fields.ListField(fields.IntegerField(max_length=4), null=True)
    id_documento = fields.StringField(max_length=20)
    data = fields.DateField(null=True)
    num_item = fields.StringField(max_length=20, null=True)
    codice_commessa_convenzione = fields.StringField(max_length=100, null=True)
    codice_cup = fields.StringField(max_length=15, xmltag="CodiceCUP", null=True)
    codice_cig = fields.StringField(max_length=15, xmltag="CodiceCIG", null=True)


class DatiOrdineAcquisto(DatiDocumentiCorrelati):
    pass


class DatiContratto(DatiDocumentiCorrelati):
    pass


class DatiConvenzione(DatiDocumentiCorrelati):
    pass


class DatiRicezione(DatiDocumentiCorrelati):
    pass


class DatiFattureCollegate(DatiDocumentiCorrelati):
    pass


class DatiAnagraficiVettore(models.Model):
    id_fiscale_iva = IdFiscaleIVA
    codice_fiscale = fields.StringField(min_length=11, max_length=16, null=True)
    anagrafica = Anagrafica
    numero_licenza_guida = fields.StringField(max_length=20, null=True)


class IndirizzoResa(IndirizzoType):
    pass


class DatiTrasporto(models.Model):
    dati_anagrafici_vettore = fields.ModelField(DatiAnagraficiVettore, null=True)
    mezzo_trasporto = fields.StringField(max_length=80, null=True)
    causale_trasporto = fields.StringField(max_length=100, null=True)
    numero_colli = fields.IntegerField(max_length=4, null=True)
    descrizione = fields.StringField(max_length=100, null=True)
    unita_misura_peso = fields.StringField(max_length=10, null=True)
    peso_lordo = fields.DecimalField(max_length=7, null=True)
    peso_netto = fields.DecimalField(max_length=7, null=True)
    data_ora_ritiro = fields.DateTimeField(null=True)
    data_inizio_trasporto = fields.DateField(null=True)
    tipo_resa = fields.StringField(length=3, null=True)
    indirizzo_resa = fields.ModelField(IndirizzoResa, null=True)
    data_ora_consegna = fields.DateTimeField(null=True)


class DatiDDT(models.Model):
    __xmltag__ = "DatiDDT"
    numero_ddt = fields.StringField(max_length=20, xmltag="NumeroDDT")
    data_ddt = fields.DateField(xmltag="DataDDT")
    riferimento_numero_linea = fields.ListField(fields.IntegerField(max_length=4), null=True)


class FatturaPrincipale(models.Model):
    numero_fattura_principale = fields.StringField(max_length=20)
    data_fattura_principale = fields.DateField()


class DatiGenerali(models.Model):
    dati_generali_documento = DatiGeneraliDocumento
    dati_ordine_acquisto = fields.ModelListField(DatiOrdineAcquisto, null=True)
    dati_contratto = fields.ModelListField(DatiContratto, null=True)
    dati_convenzione = fields.ModelListField(DatiConvenzione, null=True)
    dati_ricezione = fields.ModelListField(DatiRicezione, null=True)
    dati_fatture_collegate = fields.ModelListField(DatiFattureCollegate, null=True)
    # dati_sal =
    dati_ddt = fields.ModelListField(DatiDDT, null=True)
    dati_trasporto = fields.ModelField(DatiTrasporto, null=True)
    fattura_principale = fields.ModelField(FatturaPrincipale, null=True)

    def validate_model(self, validation):
        super().validate_model(validation)
        dfc_dates = [x.data for x in self.dati_fatture_collegate if x.data is not None]
        if dfc_dates and self.dati_generali_documento.data < min(dfc_dates):
            validation.add_error(
                (self.dati_fatture_collegate._meta["data"],
                 self.dati_generali_documento._meta["data"]),
                "dati_generali_documento.data is earlier than dati_fatture_collegate.data",
                code="00418")


class DettaglioPagamento(models.Model):
    beneficiario = fields.StringField(max_length=200, null=True)
    modalita_pagamento = fields.StringField(length=4, choices=["MP{:02d}".format(i) for i in range(1, 23)])
    data_riferimento_termini_pagamento = fields.DateField(null=True)
    giorni_termini_pagamento = fields.IntegerField(max_length=3, null=True)
    data_scadenza_pagamento = fields.DateField(null=True)
    importo_pagamento = fields.DecimalField(max_length=15)
    cod_ufficio_postale = fields.StringField(max_length=20, null=True)
    cognome_quietanzante = fields.StringField(max_length=60, null=True)
    nome_quietanzante = fields.StringField(max_length=60, null=True)
    cf_quietanzante = fields.StringField(max_length=16, null=True, xmltag="CFQuietanzante")
    titolo_quietanzante = fields.StringField(min_length=2, max_length=10, null=True)
    istituto_finanziario = fields.StringField(max_length=80, null=True)
    iban = fields.StringField(min_length=15, max_length=34, null=True, xmltag="IBAN")
    abi = fields.StringField(length=5, null=True, xmltag="ABI")
    cab = fields.StringField(length=5, null=True, xmltag="CAB")
    bic = fields.StringField(min_length=8, max_length=11, null=True, xmltag="BIC")
    sconto_pagamento_anticipato = fields.DecimalField(max_length=15, null=True)
    data_limite_pagamento_anticipato = fields.DateField(null=True)
    penalita_pagamenti_ritardati = fields.DecimalField(max_length=15, null=True)
    data_decorrenza_penale = fields.DateField(null=True)
    codice_pagamento = fields.StringField(max_length=60, null=True)


class DatiPagamento(models.Model):
    condizioni_pagamento = fields.StringField(length=4, choices=("TP01", "TP02", "TP03"))
    dettaglio_pagamento = fields.ModelListField(DettaglioPagamento)


class Allegati(models.Model):
    nome_attachment = fields.StringField(max_length=60)
    algoritmo_compressione = fields.StringField(max_length=10, null=True)
    formato_attachment = fields.StringField(max_length=10, null=True)
    descrizione_attachment = fields.StringField(max_length=100, null=True)
    attachment = fields.Base64BinaryField()


class DatiVeicoli(models.Model):
    data = fields.DateField()
    totale_percorso = fields.StringField(max_length=15)


class FatturaElettronicaBody(models.Model):
    dati_generali = DatiGenerali
    dati_beni_servizi = DatiBeniServizi
    dati_veicoli = models.ModelField(DatiVeicoli, null=True)
    dati_pagamento = fields.ModelListField(DatiPagamento, null=True)
    allegati = fields.ModelListField(Allegati, null=True)

    def build_importo_totale_documento(self):
        """
        Convenience method to compute
        dati_generali.dati_generali_documento.importo_totale_documento.
        It replaces an existing value in importo_totale_documento.

        It only adds imponibile_importo and imposta values from
        dati_beni_servizi.dati_riepilogo.

        For anything more complicated, you need to compute
        importo_totale_documento yourself, or better, extend this function and
        submit a pull request.
        """
        totale = sum(r.imponibile_importo + r.imposta for r in self.dati_beni_servizi.dati_riepilogo)
        self.dati_generali.dati_generali_documento.importo_totale_documento = totale

    def validate_model(self, validation):
        super().validate_model(validation)

        has_ritenute = False
        has_aliquote_iva = False
        for dl in self.dati_beni_servizi.dettaglio_linee:
            if dl.ritenuta == "SI":
                has_ritenute = True
            if dl.aliquota_iva is not None:
                has_aliquote_iva = True

        if has_ritenute and not self.dati_generali.dati_generali_documento.dati_ritenuta.has_value():
            validation.add_error(
                self.dati_generali.dati_generali_documento._meta["dati_ritenuta"],
                "field empty while at least one of dati_beni_servizi.dettaglio_linee.ritenuta is SI",
                code="00411",
            )

        for dcp in self.dati_generali.dati_generali_documento.dati_cassa_previdenziale:
            if dcp.aliquota_iva is not None:
                has_aliquote_iva = True

        if not self.dati_beni_servizi.dati_riepilogo and has_aliquote_iva:
            validation.add_error(
                    self.dati_beni_servizi._meta["dati_riepilogo"],
                    "dati_riepilogo is empty while there is at least an aliquota_iva"
                    " in dettaglio_linee or dati_cassa_previdenziale",
                    code="00419")


class Fattura(models.Model):
    __xmlns__ = NS
    __xmltag__ = "FatturaElettronica"

    fattura_elettronica_header = FatturaElettronicaHeader
    fattura_elettronica_body = fields.ModelListField(FatturaElettronicaBody, min_num=1)
    signature = fields.NotImplementedField(null=True, xmlns=NS_SIG)

    def __init__(self, *args, **kw):
        super().__init__(*args, **kw)
        self.fattura_elettronica_header.dati_trasmissione.formato_trasmissione = self.get_versione()

    def get_versione(self):
        return None

    def get_xmlattrs(self):
        return {"versione": self.get_versione()}

    def validate_model(self, validation):
        super().validate_model(validation)
        if self.get_versione() != self.fattura_elettronica_header.dati_trasmissione.formato_trasmissione:
            validation.add_error(
                    self.fattura_elettronica_header.dati_trasmissione._meta["formato_trasmissione"],
                    "formato_trasmissione should be {}".format(self.get_versione()),
                    code="00428")

    def to_xml(self, builder):
        with builder.element(self.get_xmltag(), **self.get_xmlattrs()) as b:
            with b.override_default_namespace(None) as b1:
                for name, field in self._meta.items():
                    field.to_xml(b1, getattr(self, name))

    def build_etree(self, lxml=False):
        """
        Build and return an ElementTree with the fattura in XML format
        """
        self.fattura_elettronica_header.dati_trasmissione.formato_trasmissione = self.get_versione()
        if lxml:
            from a38.builder import LXMLBuilder
            builder = LXMLBuilder()
        else:
            from a38.builder import Builder
            builder = Builder()
        builder.default_namespace = NS
        self.to_xml(builder)
        return builder.get_tree()

    def from_etree(self, el):
        versione = el.attrib.get("versione", None)
        if versione is None:
            raise RuntimeError("root element {} misses attribute 'versione'".format(el.tag))

        if versione != self.get_versione():
            raise RuntimeError("root element versione is {} instead of {}".format(versione, self.get_versione()))

        return super().from_etree(el)


class FatturaPrivati12(Fattura):
    """
    Fattura privati 1.2
    """
    def get_versione(self):
        return "FPR12"


class FatturaPA12(Fattura):
    """
    Fattura PA 1.2
    """
    def get_versione(self):
        return "FPA12"


def auto_from_etree(root):
    from .fattura_semplificata import NS10, FatturaElettronicaSemplificata
    tagname_ordinaria = "{{{}}}FatturaElettronica".format(NS)
    tagname_semplificata = "{{{}}}FatturaElettronicaSemplificata".format(NS10)

    versione = root.attrib.get("versione", None)

    if root.tag == tagname_ordinaria:
        if versione is None:
            raise RuntimeError("root element {} misses attribute 'versione'".format(root.tag))
        if versione == "FPR12":
            res = FatturaPrivati12()
        elif versione == "FPA12":
            res = FatturaPA12()
        else:
            raise RuntimeError("unsupported versione {}".format(versione))
    elif root.tag == tagname_semplificata:
        if versione is None:
            raise RuntimeError("root element {} misses attribute 'versione'".format(root.tag))
        if versione == "FSM10":
            res = FatturaElettronicaSemplificata()
        else:
            raise RuntimeError("unsupported versione {}".format(versione))
    else:
        raise RuntimeError("Root element {} is neither {} nor {}".format(
            root.tag, tagname_ordinaria, tagname_semplificata))

    res.from_etree(root)
    return res<|MERGE_RESOLUTION|>--- conflicted
+++ resolved
@@ -1,10 +1,6 @@
 import re
 
-<<<<<<< HEAD
 from . import consts, fields, models
-=======
-from . import fields, models
->>>>>>> 005b176d
 
 #
 # This file describes the data model of the Italian Fattura Elettronica.
